__author__ = 'sibirrer'


from lenstronomy.Sampling.Likelihoods.time_delay_likelihood import TimeDelayLikelihood
from lenstronomy.Sampling.Likelihoods.image_likelihood import ImageLikelihood
from lenstronomy.Sampling.Likelihoods.position_likelihood import PositionLikelihood
from lenstronomy.Sampling.Likelihoods.flux_ratio_likelihood import FluxRatioLikelihood
from lenstronomy.Sampling.Likelihoods.prior_likelihood import PriorLikelihood
import lenstronomy.Util.class_creator as class_creator
import numpy as np


class LikelihoodModule(object):
    """
    this class contains the routines to run a MCMC process
    the key components are:
    - imSim_class: an instance of a class that simulates one (or more) images and returns the likelihood, such as
    ImageModel(), Multiband(), MultiExposure()
    - param_class: instance of a Param() class that can cast the sorted list of parameters that are sampled into the conventions of the imSim_class

    Additional arguments are supported for adding a time-delay likelihood etc (see __init__ definition)
    """
    def __init__(self, kwargs_data_joint, kwargs_model, param_class, image_likelihood=True, check_bounds=True,
                 check_matched_source_position=False, astrometric_likelihood=False, image_position_likelihood=False,
                 source_position_likelihood=False, image_position_uncertainty=0.004, check_positive_flux=False,
                 source_position_tolerance=0.001, source_position_sigma=0.001, force_no_add_image=False,
                 source_marg=False, linear_prior=None, restrict_image_number=False,
                 max_num_images=None, bands_compute=None, time_delay_likelihood=False,
                 force_minimum_source_surface_brightness=False, flux_min=0, image_likelihood_mask_list=None,
<<<<<<< HEAD
                 flux_ratio_likelihood=False, kwargs_flux_compute={}, prior_lens=[], prior_source=[], prior_extinction=[],
                 prior_lens_light=[], prior_ps=[], prior_special=[], prior_lens_kde=[], prior_source_kde=[], prior_lens_light_kde=[], prior_ps_kde=[],
                 prior_special_kde=[], prior_extinction_kde=[],
                 prior_lens_lognormal=[], prior_source_lognormal=[], prior_extinction_lognormal=[],
                 prior_lens_light_lognormal=[], prior_ps_lognormal=[],
                 prior_special_lognormal=[],
                 condition_definition=None, kwargs_sparse_solver={}):
=======
                 flux_ratio_likelihood=False, kwargs_flux_compute={}, prior_lens=[], prior_source=[],
                 prior_extinction=[], prior_lens_light=[], prior_ps=[], prior_special=[], prior_lens_kde=[],
                 prior_source_kde=[], prior_lens_light_kde=[], prior_ps_kde=[], prior_special_kde=[],
                 prior_extinction_kde=[], prior_lens_lognormal=[], prior_source_lognormal=[],
                 prior_extinction_lognormal=[], prior_lens_light_lognormal=[], prior_ps_lognormal=[],
                 prior_special_lognormal=[], custom_logL_addition=None):
>>>>>>> 6ee6edd6
        """
        initializing class


        :param param_class: instance of a Param() class that can cast the sorted list of parameters that are sampled into the
        conventions of the imSim_class
        :param image_likelihood: bool, option to compute the imaging likelihood
        :param source_position_likelihood: bool, if True, ray-traces image positions back to source plane and evaluates
        relative errors in respect ot the position_uncertainties in the image plane
        :param check_bounds:  bool, option to punish the hard bounds in parameter space
        :param check_matched_source_position: bool, option to check whether point source position solver finds a solution to match all
         the image positions in the same source plane coordinate
        :param astrometric_likelihood: bool, additional likelihood term of the predicted vs modelled point source position
        :param flaot, image_position_uncertainty: 1-sigma Gaussian uncertainty on the point source position
        (only used if point_source_likelihood=True)
        :param check_positive_flux: bool, option to punish models that do not have all positive linear amplitude parameters
        :param source_position_tolerance: float, punishment of check_solver occurs when image positions are predicted further
        away than this number
        :param image_likelihood_mask_list: list of boolean 2d arrays of size of images marking the pixels to be evaluated in the likelihood
        :param force_no_add_image: bool, if True: computes ALL image positions of the point source. If there are more
        images predicted than modelled, a punishment occures
        :param source_marg: marginalization addition on the imaging likelihood based on the covariance of the infered
        linear coefficients
        :param linear_prior: float or list of floats (when multi-linear setting is chosen) indicating the range of
        linear amplitude priors when computing the marginalization term.
        :param restrict_image_number: bool, if True: computes ALL image positions of the point source. If there are more
        images predicted than indicated in max_num_images, a punishment occurs
        :param max_num_images: int, see restrict_image_number
        :param bands_compute: list of bools with same length as data objects, indicates which "band" to include in the fitting
        :param time_delay_likelihood: bool, if True computes the time-delay likelihood of the FIRST point source
        :param force_minimum_source_surface_brightness: bool, if True, evaluates the source surface brightness on a grid
        and evaluates if all positions have positive flux
        :param kwargs_flux_compute: keyword arguments of how to compute the image position fluxes (see FluxRatioLikeliood)
        :param custom_logL_addition: a definition taking as arguments (kwargs_lens, kwargs_source, kwargs_lens_light, kwargs_ps, kwargs_special, kwargs_extinction)
        and returns a logL (punishing) value.
        """
        multi_band_list, image_type, time_delays_measured, time_delays_uncertainties, flux_ratios, flux_ratio_errors, ra_image_list, dec_image_list = self._unpack_data(**kwargs_data_joint)
        if len(multi_band_list) == 0:
            image_likelihood = False

        self.param = param_class
        self._lower_limit, self._upper_limit = self.param.param_limits()
        lens_model_class, source_model_class, lens_light_model_class, point_source_class, extinction_class = class_creator.create_class_instances(**kwargs_model)
        self.PointSource = point_source_class

        self._prior_likelihood = PriorLikelihood(prior_lens, prior_source, prior_lens_light, prior_ps, prior_special, prior_extinction,
                                                 prior_lens_kde, prior_source_kde, prior_lens_light_kde, prior_ps_kde,
                                                 prior_special_kde, prior_extinction_kde,
                                                 prior_lens_lognormal, prior_source_lognormal,
                                                 prior_lens_light_lognormal, prior_ps_lognormal,
                                                 prior_special_lognormal, prior_extinction_lognormal,
                                                 )
        self._time_delay_likelihood = time_delay_likelihood
        if self._time_delay_likelihood is True:
            self.time_delay_likelihood = TimeDelayLikelihood(time_delays_measured, time_delays_uncertainties,
                                                             lens_model_class, point_source_class)

        self._image_likelihood = image_likelihood
        if self._image_likelihood is True:
            self.image_likelihood = ImageLikelihood(multi_band_list, image_type, kwargs_model, bands_compute=bands_compute,
                                                    likelihood_mask_list=image_likelihood_mask_list,
                                                    source_marg=source_marg, linear_prior=linear_prior,
                                                    force_minimum_source_surface_brightness=force_minimum_source_surface_brightness,
                                                    flux_min=flux_min, kwargs_sparse_solver=kwargs_sparse_solver)
        self._position_likelihood = PositionLikelihood(point_source_class, astrometric_likelihood=astrometric_likelihood,
                                                       image_position_likelihood=image_position_likelihood,
                                                       source_position_likelihood=source_position_likelihood,
                                                       ra_image_list=ra_image_list, dec_image_list=dec_image_list,
                                                       image_position_uncertainty=image_position_uncertainty,
                                                       check_matched_source_position=check_matched_source_position,
                                                       source_position_tolerance=source_position_tolerance,
                                                       source_position_sigma=source_position_sigma,
                                                       force_no_add_image=force_no_add_image,
                                                       restrict_image_number=restrict_image_number,
                                                       max_num_images=max_num_images)
        self._flux_ratio_likelihood = flux_ratio_likelihood
        self._kwargs_flux_compute = kwargs_flux_compute
        if self._flux_ratio_likelihood is True:
            self.flux_ratio_likelihood = FluxRatioLikelihood(lens_model_class, flux_ratios, flux_ratio_errors,
                                                             **self._kwargs_flux_compute)
        self._check_positive_flux = check_positive_flux
        self._check_bounds = check_bounds
        self._custom_logL_addition = custom_logL_addition

    def _unpack_data(self, multi_band_list=[], multi_band_type='multi-linear', time_delays_measured=None,
                     time_delays_uncertainties=None, flux_ratios=None, flux_ratio_errors=None, ra_image_list=[], dec_image_list=[]):
        """

        :param multi_band_list: list of [[kwargs_data, kwargs_psf, kwargs_numerics], [], ...]
        :param multi_band_type: string, type of multi-plane settings (multi-linear or joint-linear)
        :param time_delays_measured: measured time delays (units of days)
        :param time_delays_uncertainties: uncertainties in time-delay measurement
        :param flux_ratios: flux ratios of point sources
        :param flux_ratio_errors: error in flux ratio measurement
        :return:
        """
        return multi_band_list, multi_band_type, time_delays_measured, time_delays_uncertainties, flux_ratios, flux_ratio_errors, ra_image_list, dec_image_list

    def _reset_point_source_cache(self, bool=True):
        self.PointSource.delete_lens_model_cache()
        self.PointSource.set_save_cache(bool)
        if self._image_likelihood is True:
            self.image_likelihood.reset_point_source_cache(bool)

    def logL(self, args, verbose=False):
        """
        routine to compute X2 given variable parameters for a MCMC/PSO chain
        """
        #extract parameters
        kwargs_return = self.param.args2kwargs(args)
        if self._check_bounds is True:
            penalty, bound_hit = self.check_bounds(args, self._lower_limit, self._upper_limit, verbose=verbose)
            if bound_hit is True:
                #print(-penalty, 'test penalty')
                return -np.inf
        return self.log_likelihood(kwargs_return, verbose=verbose)

    def log_likelihood(self, kwargs_return, verbose=False):
        kwargs_lens, kwargs_source, kwargs_lens_light, kwargs_ps, kwargs_special = kwargs_return['kwargs_lens'], \
                                                                                   kwargs_return['kwargs_source'], \
                                                                                   kwargs_return['kwargs_lens_light'], \
                                                                                   kwargs_return['kwargs_ps'], \
                                                                                   kwargs_return['kwargs_special']
        #generate image and computes likelihood
        self._reset_point_source_cache(bool=True)
        logL = 0

        if self._image_likelihood is True:
            logL_image = self.image_likelihood.logL(**kwargs_return)
            logL += logL_image
            if verbose is True:
                print('image logL = %s' % logL_image)
        if self._time_delay_likelihood is True:
            logL_time_delay = self.time_delay_likelihood.logL(kwargs_lens, kwargs_ps, kwargs_special)
            logL += logL_time_delay
            if verbose is True:
                print('time-delay logL = %s' % logL_time_delay)
        if self._check_positive_flux is True:
            bool = self.param.check_positive_flux(kwargs_source, kwargs_lens_light, kwargs_ps)
            if bool is False:
                logL -= 10**5
                if verbose is True:
                    print('non-positive surface brightness parameters detected!')
        if self._flux_ratio_likelihood is True:
            ra_image_list, dec_image_list = self.PointSource.image_position(kwargs_ps=kwargs_ps,
                                                                            kwargs_lens=kwargs_lens)
            #x_pos, y_pos = self.param.real_image_positions(ra_image_list[0], dec_image_list[0], kwargs_special)
            x_pos, y_pos = ra_image_list[0], dec_image_list[0]
            logL_flux_ratios = self.flux_ratio_likelihood.logL(x_pos, y_pos, kwargs_lens, kwargs_special)
            logL += logL_flux_ratios
            if verbose is True:
                print('flux ratio logL = %s' % logL_flux_ratios)
        logL += self._position_likelihood.logL(kwargs_lens, kwargs_ps, kwargs_special, verbose=verbose)
        logL_prior = self._prior_likelihood.logL(**kwargs_return)
        logL += logL_prior
        if verbose is True:
            print('Prior likelihood = %s' % logL_prior)
        if self._custom_logL_addition is not None:
            logL_cond = self._custom_logL_addition(**kwargs_return)
            logL += logL_cond
            if verbose is True:
                print('custom added logL = %s' % logL_cond)
        self._reset_point_source_cache(bool=False)
        return logL#, None

    @staticmethod
    def check_bounds(args, lowerLimit, upperLimit, verbose=False):
        """
        checks whether the parameter vector has left its bound, if so, adds a big number
        """
        penalty = 0.
        bound_hit = False
        for i in range(0, len(args)):
            if args[i] < lowerLimit[i] or args[i] > upperLimit[i]:
                penalty = 10.**5
                bound_hit = True
                if verbose is True:
                    print('parameter %s with value %s hit the bounds [%s, %s] ' % (i, args[i], lowerLimit[i], upperLimit[i]))
                return penalty, bound_hit
        return penalty, bound_hit

    @property
    def num_data(self):
        """

        :return: number of independent data points in the combined fitting
        """
        num_data = 0
        if self._image_likelihood is True:
            num_data += self.image_likelihood.num_data
        if self._time_delay_likelihood is True:
            num_data += self.time_delay_likelihood.num_data
        if self._flux_ratio_likelihood is True:
            num_data += self.flux_ratio_likelihood.num_data
        num_data += self._position_likelihood.num_data
        return num_data

    @property
    def param_limits(self):
        return self._lower_limit, self._upper_limit

    def effectiv_num_data_points(self, **kwargs):
        """
        returns the effective number of data points considered in the X2 estimation to compute the reduced X2 value
        """
        num_linear = 0
        if self._image_likelihood is True:
            num_linear = self.image_likelihood.num_param_linear(**kwargs)
        num_param, param_names = self.param.num_param()
        return self.num_data - num_param - num_linear

    def __call__(self, a):
        return self.logL(a)

    def likelihood(self, a):
        return self.logL(a)

    def likelihood_derivative(self, a):
        """

        :param a: array
        :return: logL, derivative estimatoe (None)
        """
        return self.logL(a), None<|MERGE_RESOLUTION|>--- conflicted
+++ resolved
@@ -27,22 +27,12 @@
                  source_marg=False, linear_prior=None, restrict_image_number=False,
                  max_num_images=None, bands_compute=None, time_delay_likelihood=False,
                  force_minimum_source_surface_brightness=False, flux_min=0, image_likelihood_mask_list=None,
-<<<<<<< HEAD
-                 flux_ratio_likelihood=False, kwargs_flux_compute={}, prior_lens=[], prior_source=[], prior_extinction=[],
-                 prior_lens_light=[], prior_ps=[], prior_special=[], prior_lens_kde=[], prior_source_kde=[], prior_lens_light_kde=[], prior_ps_kde=[],
-                 prior_special_kde=[], prior_extinction_kde=[],
-                 prior_lens_lognormal=[], prior_source_lognormal=[], prior_extinction_lognormal=[],
-                 prior_lens_light_lognormal=[], prior_ps_lognormal=[],
-                 prior_special_lognormal=[],
-                 condition_definition=None, kwargs_sparse_solver={}):
-=======
                  flux_ratio_likelihood=False, kwargs_flux_compute={}, prior_lens=[], prior_source=[],
                  prior_extinction=[], prior_lens_light=[], prior_ps=[], prior_special=[], prior_lens_kde=[],
                  prior_source_kde=[], prior_lens_light_kde=[], prior_ps_kde=[], prior_special_kde=[],
                  prior_extinction_kde=[], prior_lens_lognormal=[], prior_source_lognormal=[],
                  prior_extinction_lognormal=[], prior_lens_light_lognormal=[], prior_ps_lognormal=[],
-                 prior_special_lognormal=[], custom_logL_addition=None):
->>>>>>> 6ee6edd6
+                 prior_special_lognormal=[], custom_logL_addition=None, kwargs_sparse_solver={}):
         """
         initializing class
 
