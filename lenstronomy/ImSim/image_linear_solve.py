--- conflicted
+++ resolved
@@ -23,7 +23,6 @@
         :param likelihood_mask: 2d boolean array of pixels to be counted in the likelihood calculation/linear optimization
         :param psf_error_map_bool_list: list of boolean of length of point source models. Indicates whether PSF error map
         being applied to the point sources.
-        :param linear_prior: prior range in linear parameter (width) to cap a marginalization over the linear inversion if uncertainties are exceeding.
         """
         if likelihood_mask is None:
             likelihood_mask = np.ones_like(data_class.data)
@@ -52,12 +51,8 @@
         :param inv_bool: if True, invert the full linear solver Matrix Ax = y for the purpose of the covariance matrix.
         :return: 1d array of surface brightness pixels of the optimal solution of the linear parameters to match the data
         """
-<<<<<<< HEAD
-        return self._image_linear_solve(kwargs_lens, kwargs_source, kwargs_lens_light, kwargs_ps, inv_bool=inv_bool)
-=======
         return self._image_linear_solve(kwargs_lens, kwargs_source, kwargs_lens_light, kwargs_ps, kwargs_extinction,
                                         inv_bool=inv_bool)
->>>>>>> 75361f97
 
     def _image_linear_solve(self, kwargs_lens=None, kwargs_source=None, kwargs_lens_light=None, kwargs_ps=None,
                             kwargs_extinction=None, inv_bool=False):
@@ -123,13 +118,8 @@
         C_D_response = self.image2array_masked(self.Data.C_D + psf_model_error)
         return C_D_response, psf_model_error
 
-<<<<<<< HEAD
-    def likelihood_data_given_model(self, kwargs_lens, kwargs_source, kwargs_lens_light, kwargs_ps, source_marg=False,
-                                    linear_prior=None):
-=======
     def likelihood_data_given_model(self, kwargs_lens=None, kwargs_source=None, kwargs_lens_light=None, kwargs_ps=None,
-                                    kwargs_extinction=None, source_marg=False):
->>>>>>> 75361f97
+                                    kwargs_extinction=None, source_marg=False, linear_prior=None):
         """
 
         computes the likelihood of the data given a model
@@ -141,19 +131,11 @@
         :param kwargs_ps: keyword arguments corresponding to "other" parameters, such as external shear and point source image positions
         :return: log likelihood (natural logarithm)
         """
-<<<<<<< HEAD
-        return self._likelihood_data_given_model(kwargs_lens, kwargs_source, kwargs_lens_light, kwargs_ps, source_marg,
-                                                 linear_prior=linear_prior)
-
-    def _likelihood_data_given_model(self, kwargs_lens, kwargs_source, kwargs_lens_light, kwargs_ps, source_marg=False,
-                                     linear_prior=None):
-=======
         return self._likelihood_data_given_model(kwargs_lens, kwargs_source, kwargs_lens_light, kwargs_ps,
-                                                 kwargs_extinction, source_marg)
+                                                 kwargs_extinction, source_marg, linear_prior=linear_prior)
 
     def _likelihood_data_given_model(self, kwargs_lens, kwargs_source, kwargs_lens_light, kwargs_ps, kwargs_extinction,
-                                     source_marg=False):
->>>>>>> 75361f97
+                                     source_marg=False, linear_prior=None):
         """
 
         computes the likelihood of the data given a model
